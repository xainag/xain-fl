import os
from tempfile import TemporaryDirectory
from time import strftime
<<<<<<< HEAD
from typing import Dict, List
=======
from typing import Callable, Dict, List, Optional
>>>>>>> 3e1a2497

from absl import flags, logging

from xain.helpers import storage
from xain.ops import docker, results, run

from .task import Task, UnitaryVisionTask, VisionTask

FLAGS = flags.FLAGS


class Benchmark:
    def __init__(self, tasks: List[Task], aggregation_name: str):
        self.tasks = tasks
        self.aggregation_name = aggregation_name


benchmarks: Dict[str, Benchmark] = {
    #
    # ##############################
    # Federated Versus Unitary
    # ##############################
    #
    "flul-fashion-mnist-100p-iid-balanced": Benchmark(
        tasks=[
            UnitaryVisionTask(
                dataset_name="fashion-mnist-100p-iid-balanced",
                partition_id=0,
                instance_cores=4,
            ),
            VisionTask(
                dataset_name="fashion-mnist-100p-iid-balanced", instance_cores=8
            ),
        ],
        aggregation_name="flul-aggregation",
    ),
    "flul-fashion-mnist-100p-noniid-02cpp": Benchmark(
        tasks=[
            UnitaryVisionTask(
                dataset_name="fashion-mnist-100p-noniid-02cpp",
                partition_id=0,
                instance_cores=4,
            ),
            VisionTask(
                dataset_name="fashion-mnist-100p-noniid-02cpp", instance_cores=8
            ),
        ],
        aggregation_name="flul-aggregation",
    ),
    "flul-cifar-10-100p-iid-balanced": Benchmark(
        tasks=[
            UnitaryVisionTask(
                dataset_name="cifar-10-100p-iid-balanced",
                model_name="resnet20",
                partition_id=0,
                instance_cores=16,
            ),
            VisionTask(
                dataset_name="cifar-10-100p-iid-balanced",
                model_name="resnet20",
                instance_cores=32,
            ),
        ],
        aggregation_name="flul-aggregation",
    ),
    "flul-cifar-10-100p-noniid-02cpp": Benchmark(
        tasks=[
            UnitaryVisionTask(
                dataset_name="cifar-10-100p-noniid-02cpp",
                model_name="resnet20",
                partition_id=0,
                instance_cores=16,
            ),
            VisionTask(
                dataset_name="cifar-10-100p-noniid-02cpp",
                model_name="resnet20",
                instance_cores=32,
            ),
        ],
        aggregation_name="flul-aggregation",
    ),
    #
    # ##############################
    # Class Partitioning
    # ##############################
    #
    "cpp-fashion-mnist-100p": Benchmark(
        tasks=[
            VisionTask(
                dataset_name="fashion-mnist-100p-noniid-01cpp", instance_cores=4
            ),
            VisionTask(
                dataset_name="fashion-mnist-100p-noniid-02cpp", instance_cores=4
            ),
            VisionTask(
                dataset_name="fashion-mnist-100p-noniid-03cpp", instance_cores=4
            ),
            VisionTask(
                dataset_name="fashion-mnist-100p-noniid-04cpp", instance_cores=4
            ),
            VisionTask(
                dataset_name="fashion-mnist-100p-noniid-05cpp", instance_cores=4
            ),
            VisionTask(
                dataset_name="fashion-mnist-100p-noniid-06cpp", instance_cores=4
            ),
            VisionTask(
                dataset_name="fashion-mnist-100p-noniid-07cpp", instance_cores=4
            ),
            VisionTask(
                dataset_name="fashion-mnist-100p-noniid-08cpp", instance_cores=4
            ),
            VisionTask(
                dataset_name="fashion-mnist-100p-noniid-09cpp", instance_cores=4
            ),
            VisionTask(
                dataset_name="fashion-mnist-100p-iid-balanced", instance_cores=4
            ),
            UnitaryVisionTask(
                dataset_name="fashion-mnist-100p-noniid-01cpp", instance_cores=4
            ),
            UnitaryVisionTask(
                dataset_name="fashion-mnist-100p-noniid-02cpp", instance_cores=4
            ),
            UnitaryVisionTask(
                dataset_name="fashion-mnist-100p-noniid-03cpp", instance_cores=4
            ),
            UnitaryVisionTask(
                dataset_name="fashion-mnist-100p-noniid-04cpp", instance_cores=4
            ),
            UnitaryVisionTask(
                dataset_name="fashion-mnist-100p-noniid-05cpp", instance_cores=4
            ),
            UnitaryVisionTask(
                dataset_name="fashion-mnist-100p-noniid-06cpp", instance_cores=4
            ),
            UnitaryVisionTask(
                dataset_name="fashion-mnist-100p-noniid-07cpp", instance_cores=4
            ),
            UnitaryVisionTask(
                dataset_name="fashion-mnist-100p-noniid-08cpp", instance_cores=4
            ),
            UnitaryVisionTask(
                dataset_name="fashion-mnist-100p-noniid-09cpp", instance_cores=4
            ),
            UnitaryVisionTask(
                dataset_name="fashion-mnist-100p-iid-balanced", instance_cores=4
            ),
        ],
        aggregation_name="cpp-aggregation",
    ),
    #
    # ##############################
    # End-To-End Tests
    # ##############################
    #
    "e2e-flul-fashion-mnist": Benchmark(
        tasks=[
            UnitaryVisionTask(
                dataset_name="fashion-mnist-100p-noniid-02cpp",
                E=4,
                partition_id=0,
                instance_cores=4,
                timeout=10,
            ),
            VisionTask(
                dataset_name="fashion-mnist-100p-noniid-02cpp",
                R=2,
                E=2,
                C=0.02,
                instance_cores=4,
                timeout=10,
            ),
        ],
        aggregation_name="flul-aggregation",
    ),
    "e2e-flul-cifar-10": Benchmark(
        tasks=[
            UnitaryVisionTask(
                dataset_name="cifar-10-100p-noniid-02cpp",
                E=4,
                partition_id=0,
                instance_cores=16,
                timeout=10,
            ),
            VisionTask(
                dataset_name="cifar-10-100p-noniid-02cpp",
                R=2,
                E=2,
                C=0.02,
                instance_cores=16,
                timeout=10,
            ),
        ],
        aggregation_name="flul-aggregation",
    ),
}


def build_task_name(task):
    return "_".join(
        [
            task.__class__.__name__,
            task.dataset_name,
            task.model_name,
            str(task.R),
            str(task.E),
            str(task.C),
            str(task.B),
        ]
    )


def run_benchmark(benchmark_name: str):
    logging.info(f"Building Docker image for benchmark {benchmark_name}")
    docker_image_name = docker.build(should_push=True)

    logging.info(f"Starting benchmark {benchmark_name}")
    benchmark = benchmarks[benchmark_name]
    group_name = f"group_{benchmark_name}_{strftime('%Y%m%dT%H%M')}"

    # TODO Initiate tasks in parallel
    for task in benchmark.tasks:
        model_name = task.model_name
        dataset_name = task.dataset_name
        run_task(
            docker_image_name=docker_image_name,
            group_name=group_name,
            task_name=build_task_name(task),
            model=model_name,
            dataset=dataset_name,
            R=task.R,
            E=task.E,
            C=task.C,
            B=task.B,
            partition_id=task.partition_id,
            instance_cores=task.instance_cores,
            timeout=task.timeout,
        )

    with TemporaryDirectory() as tmpdir:
        fname = os.path.join(tmpdir, "config.json")
        data = {"aggregation_name": benchmark.aggregation_name}
        storage.write_json(data, fname)
        results.push(group_name=group_name, task_name="", output_dir=tmpdir)


def run_task(
    docker_image_name: str,
    group_name: str,
    task_name: str,
    model: str,
    dataset: str,
    R: int,
    E: int,
    C: float,
    B: int,
    partition_id: Optional[int],
    instance_cores: int,
    timeout: int,
):
    task_msg = f"{model}, {dataset}, {R}, {E}, {C}, {B}, {instance_cores}, {timeout}"
    logging.info(f"Attempting to run task on EC2: {task_msg}")
    run.ec2(
        image=docker_image_name,
        timeout=timeout,
        instance_cores=instance_cores,
        # The following arguments will be passed as absl flags:
        group_name=group_name,
        task_name=task_name,
        model=model,
        dataset=dataset,
        R=R,
        E=E,
        C=C,
        B=B,
        partition_id=partition_id,
    )


def main(_):
    benchmark_name = FLAGS.benchmark_name
    assert benchmark_name in benchmarks
    run_benchmark(benchmark_name=benchmark_name)<|MERGE_RESOLUTION|>--- conflicted
+++ resolved
@@ -1,11 +1,7 @@
 import os
 from tempfile import TemporaryDirectory
 from time import strftime
-<<<<<<< HEAD
-from typing import Dict, List
-=======
-from typing import Callable, Dict, List, Optional
->>>>>>> 3e1a2497
+from typing import Dict, List, Optional
 
 from absl import flags, logging
 
